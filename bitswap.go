--- conflicted
+++ resolved
@@ -183,27 +183,18 @@
 		provSearchDelay time.Duration,
 		rebroadcastDelay delay.D,
 		self peer.ID,
-<<<<<<< HEAD
 		ttl int32,
 		relay bool,
-		relayRegistry *rs.RelayRegistry) bssm.Session {
-		return bssession.New(sessctx, sessmgr, id, spm, pqm, sim, pm, bpm, notif, provSearchDelay, rebroadcastDelay, self, ttl, relay, relayRegistry)
-=======
+		relayRegistry *rs.RelayRegistry,
 		peerBlockRegistry pbr.PeerBlockRegistry) bssm.Session {
-		return bssession.New(sessctx, sessmgr, id, spm, pqm, sim, pm, bpm, notif, provSearchDelay, rebroadcastDelay, self, peerBlockRegistry)
->>>>>>> 39aeae7a
+		return bssession.New(sessctx, sessmgr, id, spm, pqm, sim, pm, bpm, notif, provSearchDelay, rebroadcastDelay, self, ttl, relay, relayRegistry, peerBlockRegistry)
 	}
 	sessionPeerManagerFactory := func(ctx context.Context, id uint64) bssession.SessionPeerManager {
 		return bsspm.New(id, network.ConnectionManager())
 	}
 	notif := notifications.New()
-<<<<<<< HEAD
-	sm = bssm.New(ctx, sessionFactory, sim, sessionPeerManagerFactory, bpm, pm, notif, network.Self())
-	engine := decision.NewEngine(ctx, bstore, network.ConnectionManager(), network.Self(), sm)
-=======
 	sm = bssm.New(ctx, sessionFactory, sim, sessionPeerManagerFactory, bpm, pm, notif, network.Self(), peerBlockRegistry)
-	engine := decision.NewEngine(ctx, bstore, network.ConnectionManager(), network.Self(), peerBlockRegistry)
->>>>>>> 39aeae7a
+	engine := decision.NewEngine(ctx, bstore, network.ConnectionManager(), network.Self(), sm, peerBlockRegistry)
 
 	bs := &Bitswap{
 		blockstore:       bstore,
@@ -224,11 +215,8 @@
 		provideEnabled:   true,
 		provSearchDelay:  defaultProvSearchDelay,
 		rebroadcastDelay: delay.Fixed(time.Minute),
-<<<<<<< HEAD
 		ttl:              defaultTTL,
-=======
 		pbrEnabled:       true,
->>>>>>> 39aeae7a
 	}
 
 	// apply functional options before starting and running bitswap
@@ -312,13 +300,10 @@
 	// how often to rebroadcast providing requests to find more optimized providers
 	rebroadcastDelay delay.D
 
-<<<<<<< HEAD
 	// Initial TTL used for bitswap messages
 	ttl int32
-=======
 	// Enables the use of peerBlockRegistry
 	pbrEnabled bool
->>>>>>> 39aeae7a
 }
 
 type counters struct {
