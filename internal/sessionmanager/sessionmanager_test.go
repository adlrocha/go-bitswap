package sessionmanager

import (
	"context"
	"sync"
	"testing"
	"time"

	delay "github.com/ipfs/go-ipfs-delay"

	bsbpm "github.com/ipfs/go-bitswap/internal/blockpresencemanager"
	notifications "github.com/ipfs/go-bitswap/internal/notifications"
	pbr "github.com/ipfs/go-bitswap/internal/peerblockregistry"
	bspm "github.com/ipfs/go-bitswap/internal/peermanager"
	rs "github.com/ipfs/go-bitswap/internal/relaysession"
	bssession "github.com/ipfs/go-bitswap/internal/session"
	bssim "github.com/ipfs/go-bitswap/internal/sessioninterestmanager"
	"github.com/ipfs/go-bitswap/internal/testutil"

	blocks "github.com/ipfs/go-block-format"
	cid "github.com/ipfs/go-cid"
	peer "github.com/libp2p/go-libp2p-core/peer"
)

var defaultTTL int32 = 1

type fakeSession struct {
	ks         []cid.Cid
	wantBlocks []cid.Cid
	wantHaves  []cid.Cid
	id         uint64
	pm         *fakeSesPeerManager
	sm         bssession.SessionManager
	notif      notifications.PubSub
	ttl        int32
	relay      bool
}

func (*fakeSession) GetBlock(context.Context, cid.Cid) (blocks.Block, error) {
	return nil, nil
}
func (*fakeSession) GetBlocks(context.Context, []cid.Cid) (<-chan blocks.Block, error) {
	return nil, nil
}
func (fs *fakeSession) ID() uint64 {
	return fs.id
}
func (fs *fakeSession) ReceiveFrom(p peer.ID, ks []cid.Cid, wantBlocks []cid.Cid, wantHaves []cid.Cid) {
	fs.ks = append(fs.ks, ks...)
	fs.wantBlocks = append(fs.wantBlocks, wantBlocks...)
	fs.wantHaves = append(fs.wantHaves, wantHaves...)
}
func (fs *fakeSession) Shutdown() {
	fs.sm.RemoveSession(fs.id)
}

type fakeSesPeerManager struct {
}

func (*fakeSesPeerManager) Peers() []peer.ID          { return nil }
func (*fakeSesPeerManager) PeersDiscovered() bool     { return false }
func (*fakeSesPeerManager) Shutdown()                 {}
func (*fakeSesPeerManager) AddPeer(peer.ID) bool      { return false }
func (*fakeSesPeerManager) RemovePeer(peer.ID) bool   { return false }
func (*fakeSesPeerManager) HasPeers() bool            { return false }
func (*fakeSesPeerManager) ProtectConnection(peer.ID) {}

type fakePeerManager struct {
	lk      sync.Mutex
	cancels []cid.Cid
}

func (*fakePeerManager) RegisterSession(peer.ID, bspm.Session)                             {}
func (*fakePeerManager) UnregisterSession(uint64)                                          {}
func (*fakePeerManager) SendWants(context.Context, peer.ID, []cid.Cid, []cid.Cid, int32)   {}
func (*fakePeerManager) BroadcastWantHaves(context.Context, []cid.Cid, int32)              {}
func (*fakePeerManager) BroadcastRelayWants(context.Context, *rs.RelayRegistry, []cid.Cid) {}
func (fpm *fakePeerManager) SendCancels(ctx context.Context, cancels []cid.Cid) {
	fpm.lk.Lock()
	defer fpm.lk.Unlock()
	fpm.cancels = append(fpm.cancels, cancels...)
}
func (fpm *fakePeerManager) cancelled() []cid.Cid {
	fpm.lk.Lock()
	defer fpm.lk.Unlock()
	return fpm.cancels
}

func sessionFactory(ctx context.Context,
	sm bssession.SessionManager,
	id uint64,
	sprm bssession.SessionPeerManager,
	sim *bssim.SessionInterestManager,
	pm bssession.PeerManager,
	bpm *bsbpm.BlockPresenceManager,
	notif notifications.PubSub,
	provSearchDelay time.Duration,
	rebroadcastDelay delay.D,
	self peer.ID,
<<<<<<< HEAD
	ttl int32,
	relay bool,
	relayRegistry *rs.RelayRegistry) Session {
=======
	peerBlockRegistry pbr.PeerBlockRegistry) Session {
>>>>>>> 39aeae7a
	fs := &fakeSession{
		id:    id,
		pm:    sprm.(*fakeSesPeerManager),
		sm:    sm,
		notif: notif,
		ttl:   ttl,
		relay: relay,
	}
	go func() {
		<-ctx.Done()
		sm.RemoveSession(fs.id)
	}()
	return fs
}

func peerManagerFactory(ctx context.Context, id uint64) bssession.SessionPeerManager {
	return &fakeSesPeerManager{}
}

func TestReceiveFrom(t *testing.T) {
	ctx := context.Background()
	ctx, cancel := context.WithCancel(ctx)
	defer cancel()
	notif := notifications.New()
	defer notif.Shutdown()
	sim := bssim.New()
	bpm := bsbpm.New()
	pm := &fakePeerManager{}
	peerBlockRegistry := pbr.NewPeerBlockRegistry("hamt")

	sm := New(ctx, sessionFactory, sim, peerManagerFactory, bpm, pm, notif, "", peerBlockRegistry)

	p := peer.ID(123)
	block := blocks.NewBlock([]byte("block"))

	firstSession := sm.NewSession(ctx, time.Second, delay.Fixed(time.Minute), defaultTTL).(*fakeSession)
	secondSession := sm.NewSession(ctx, time.Second, delay.Fixed(time.Minute), defaultTTL).(*fakeSession)
	thirdSession := sm.NewSession(ctx, time.Second, delay.Fixed(time.Minute), defaultTTL).(*fakeSession)

	sim.RecordSessionInterest(firstSession.ID(), []cid.Cid{block.Cid()})
	sim.RecordSessionInterest(thirdSession.ID(), []cid.Cid{block.Cid()})

	sm.ReceiveFrom(ctx, p, []cid.Cid{block.Cid()}, []cid.Cid{}, []cid.Cid{})
	if len(firstSession.ks) == 0 ||
		len(secondSession.ks) > 0 ||
		len(thirdSession.ks) == 0 {
		t.Fatal("should have received blocks but didn't")
	}

	sm.ReceiveFrom(ctx, p, []cid.Cid{}, []cid.Cid{block.Cid()}, []cid.Cid{})
	if len(firstSession.wantBlocks) == 0 ||
		len(secondSession.wantBlocks) > 0 ||
		len(thirdSession.wantBlocks) == 0 {
		t.Fatal("should have received want-blocks but didn't")
	}

	sm.ReceiveFrom(ctx, p, []cid.Cid{}, []cid.Cid{}, []cid.Cid{block.Cid()})
	if len(firstSession.wantHaves) == 0 ||
		len(secondSession.wantHaves) > 0 ||
		len(thirdSession.wantHaves) == 0 {
		t.Fatal("should have received want-haves but didn't")
	}

	if len(pm.cancelled()) != 1 {
		t.Fatal("should have sent cancel for received blocks")
	}
}

func TestReceiveBlocksWhenManagerShutdown(t *testing.T) {
	ctx := context.Background()
	ctx, cancel := context.WithCancel(ctx)
	defer cancel()
	notif := notifications.New()
	defer notif.Shutdown()
	sim := bssim.New()
	bpm := bsbpm.New()
	pm := &fakePeerManager{}
	peerBlockRegistry := pbr.NewPeerBlockRegistry("hamt")

	sm := New(ctx, sessionFactory, sim, peerManagerFactory, bpm, pm, notif, "", peerBlockRegistry)
	p := peer.ID(123)
	block := blocks.NewBlock([]byte("block"))

	firstSession := sm.NewSession(ctx, time.Second, delay.Fixed(time.Minute), defaultTTL).(*fakeSession)
	secondSession := sm.NewSession(ctx, time.Second, delay.Fixed(time.Minute), defaultTTL).(*fakeSession)
	thirdSession := sm.NewSession(ctx, time.Second, delay.Fixed(time.Minute), defaultTTL).(*fakeSession)

	sim.RecordSessionInterest(firstSession.ID(), []cid.Cid{block.Cid()})
	sim.RecordSessionInterest(secondSession.ID(), []cid.Cid{block.Cid()})
	sim.RecordSessionInterest(thirdSession.ID(), []cid.Cid{block.Cid()})

	sm.Shutdown()

	// wait for sessions to get removed
	time.Sleep(10 * time.Millisecond)

	sm.ReceiveFrom(ctx, p, []cid.Cid{block.Cid()}, []cid.Cid{}, []cid.Cid{})
	if len(firstSession.ks) > 0 ||
		len(secondSession.ks) > 0 ||
		len(thirdSession.ks) > 0 {
		t.Fatal("received blocks for sessions after manager is shutdown")
	}
}

func TestReceiveBlocksWhenSessionContextCancelled(t *testing.T) {
	ctx, cancel := context.WithCancel(context.Background())
	defer cancel()
	notif := notifications.New()
	defer notif.Shutdown()
	sim := bssim.New()
	bpm := bsbpm.New()
	pm := &fakePeerManager{}
	peerBlockRegistry := pbr.NewPeerBlockRegistry("hamt")

	sm := New(ctx, sessionFactory, sim, peerManagerFactory, bpm, pm, notif, "", peerBlockRegistry)
	p := peer.ID(123)
	block := blocks.NewBlock([]byte("block"))

	firstSession := sm.NewSession(ctx, time.Second, delay.Fixed(time.Minute), defaultTTL).(*fakeSession)
	sessionCtx, sessionCancel := context.WithCancel(ctx)
	secondSession := sm.NewSession(sessionCtx, time.Second, delay.Fixed(time.Minute), defaultTTL).(*fakeSession)
	thirdSession := sm.NewSession(ctx, time.Second, delay.Fixed(time.Minute), defaultTTL).(*fakeSession)

	sim.RecordSessionInterest(firstSession.ID(), []cid.Cid{block.Cid()})
	sim.RecordSessionInterest(secondSession.ID(), []cid.Cid{block.Cid()})
	sim.RecordSessionInterest(thirdSession.ID(), []cid.Cid{block.Cid()})

	sessionCancel()

	// wait for sessions to get removed
	time.Sleep(10 * time.Millisecond)

	sm.ReceiveFrom(ctx, p, []cid.Cid{block.Cid()}, []cid.Cid{}, []cid.Cid{})
	if len(firstSession.ks) == 0 ||
		len(secondSession.ks) > 0 ||
		len(thirdSession.ks) == 0 {
		t.Fatal("received blocks for sessions that are canceled")
	}
}

func TestShutdown(t *testing.T) {
	ctx := context.Background()
	ctx, cancel := context.WithCancel(ctx)
	defer cancel()
	notif := notifications.New()
	defer notif.Shutdown()
	sim := bssim.New()
	bpm := bsbpm.New()
	pm := &fakePeerManager{}
	peerBlockRegistry := pbr.NewPeerBlockRegistry("hamt")

	sm := New(ctx, sessionFactory, sim, peerManagerFactory, bpm, pm, notif, "", peerBlockRegistry)
	p := peer.ID(123)
	block := blocks.NewBlock([]byte("block"))
	cids := []cid.Cid{block.Cid()}
	firstSession := sm.NewSession(ctx, time.Second, delay.Fixed(time.Minute), defaultTTL).(*fakeSession)
	sim.RecordSessionInterest(firstSession.ID(), cids)
	sm.ReceiveFrom(ctx, p, []cid.Cid{}, []cid.Cid{}, cids)

	if !bpm.HasKey(block.Cid()) {
		t.Fatal("expected cid to be added to block presence manager")
	}

	sm.Shutdown()

	// wait for cleanup
	time.Sleep(10 * time.Millisecond)

	if bpm.HasKey(block.Cid()) {
		t.Fatal("expected cid to be removed from block presence manager")
	}
	if !testutil.MatchKeysIgnoreOrder(pm.cancelled(), cids) {
		t.Fatal("expected cancels to be sent")
	}
}

func TestReceiveFromRelaySesesion(t *testing.T) {
	ctx := context.Background()
	ctx, cancel := context.WithCancel(ctx)
	defer cancel()
	notif := notifications.New()
	defer notif.Shutdown()
	sim := bssim.New()
	bpm := bsbpm.New()
	pm := &fakePeerManager{}
	sm := New(ctx, sessionFactory, sim, peerManagerFactory, bpm, pm, notif, "")

	p := peer.ID(123)
	block := blocks.NewBlock([]byte("block"))

	sess1 := sm.StartRelaySession(ctx, time.Second, delay.Fixed(time.Minute),
		defaultTTL, rs.NewRelaySession(10).Registry)
	firstSession := sess1.(*fakeSession)

	sim.RecordSessionInterest(firstSession.ID(), []cid.Cid{block.Cid()})

	sm.ReceiveFrom(ctx, p, []cid.Cid{block.Cid()}, []cid.Cid{}, []cid.Cid{})
	if len(firstSession.ks) == 0 {
		t.Fatal("should have received blocks but didn't")
	}

	sm.ReceiveFrom(ctx, p, []cid.Cid{}, []cid.Cid{block.Cid()}, []cid.Cid{})
	if len(firstSession.wantBlocks) == 0 {
		t.Fatal("should have received want-blocks but didn't")
	}

	sm.ReceiveFrom(ctx, p, []cid.Cid{}, []cid.Cid{}, []cid.Cid{block.Cid()})
	if len(firstSession.wantHaves) == 0 {
		t.Fatal("should have received want-haves but didn't")
	}

	if len(pm.cancelled()) != 1 {
		t.Fatal("should have sent cancel for received blocks")
	}
}<|MERGE_RESOLUTION|>--- conflicted
+++ resolved
@@ -97,13 +97,10 @@
 	provSearchDelay time.Duration,
 	rebroadcastDelay delay.D,
 	self peer.ID,
-<<<<<<< HEAD
 	ttl int32,
 	relay bool,
-	relayRegistry *rs.RelayRegistry) Session {
-=======
+	relayRegistry *rs.RelayRegistry,
 	peerBlockRegistry pbr.PeerBlockRegistry) Session {
->>>>>>> 39aeae7a
 	fs := &fakeSession{
 		id:    id,
 		pm:    sprm.(*fakeSesPeerManager),
@@ -289,7 +286,8 @@
 	sim := bssim.New()
 	bpm := bsbpm.New()
 	pm := &fakePeerManager{}
-	sm := New(ctx, sessionFactory, sim, peerManagerFactory, bpm, pm, notif, "")
+	peerBlockRegistry := pbr.NewPeerBlockRegistry("hamt")
+	sm := New(ctx, sessionFactory, sim, peerManagerFactory, bpm, pm, notif, "", peerBlockRegistry)
 
 	p := peer.ID(123)
 	block := blocks.NewBlock([]byte("block"))
