package decision

import (
	"bytes"
	"context"
	"errors"
	"fmt"
	"strings"
	"sync"
	"testing"
	"time"

	"github.com/ipfs/go-bitswap/internal/testutil"
	message "github.com/ipfs/go-bitswap/message"

	bssm "github.com/ipfs/go-bitswap/internal/sessionmanager"
	pb "github.com/ipfs/go-bitswap/message/pb"
	blocks "github.com/ipfs/go-block-format"
	cid "github.com/ipfs/go-cid"
	ds "github.com/ipfs/go-datastore"
	dssync "github.com/ipfs/go-datastore/sync"
	blockstore "github.com/ipfs/go-ipfs-blockstore"
	process "github.com/jbenet/goprocess"
	peer "github.com/libp2p/go-libp2p-core/peer"
	libp2ptest "github.com/libp2p/go-libp2p-core/test"

	pbr "github.com/ipfs/go-bitswap/internal/peerblockregistry"
)

var defaultTTL int32 = 1

type peerTag struct {
	done  chan struct{}
	peers map[peer.ID]int
}

type fakePeerTagger struct {
	lk             sync.Mutex
	protectedPeers map[peer.ID]map[string]struct{}
	tags           map[string]*peerTag
}

func (fpt *fakePeerTagger) TagPeer(p peer.ID, tag string, n int) {
	fpt.lk.Lock()
	defer fpt.lk.Unlock()
	if fpt.tags == nil {
		fpt.tags = make(map[string]*peerTag, 1)
	}
	pt, ok := fpt.tags[tag]
	if !ok {
		pt = &peerTag{peers: make(map[peer.ID]int, 1), done: make(chan struct{})}
		fpt.tags[tag] = pt
	}
	pt.peers[p] = n
}

func (fpt *fakePeerTagger) UntagPeer(p peer.ID, tag string) {
	fpt.lk.Lock()
	defer fpt.lk.Unlock()
	pt := fpt.tags[tag]
	if pt == nil {
		return
	}
	delete(pt.peers, p)
	if len(pt.peers) == 0 {
		close(pt.done)
		delete(fpt.tags, tag)
	}
}

func (fpt *fakePeerTagger) count(tag string) int {
	fpt.lk.Lock()
	defer fpt.lk.Unlock()
	if pt, ok := fpt.tags[tag]; ok {
		return len(pt.peers)
	}
	return 0
}

func (fpt *fakePeerTagger) wait(tag string) {
	fpt.lk.Lock()
	pt := fpt.tags[tag]
	if pt == nil {
		fpt.lk.Unlock()
		return
	}
	doneCh := pt.done
	fpt.lk.Unlock()
	<-doneCh
}

// TODO: In order to successfully run these tests we need to create a
// SessionManager interface so that we can create a mock sessionManager.
// I leave this for the second round of the prototype.
type mockSessionMgr struct {
	lk            sync.Mutex
	removeSession bool
	cancels       []cid.Cid
}

func newMockSessionMgr() *mockSessionMgr {
	return &mockSessionMgr{}
}

func (msm *mockSessionMgr) removeSessionCalled() bool {
	msm.lk.Lock()
	defer msm.lk.Unlock()
	return msm.removeSession
}

func (msm *mockSessionMgr) cancelled() []cid.Cid {
	msm.lk.Lock()
	defer msm.lk.Unlock()
	return msm.cancels
}

func (msm *mockSessionMgr) RemoveSession(sesid uint64) {
	msm.lk.Lock()
	defer msm.lk.Unlock()
	msm.removeSession = true
}

func (msm *mockSessionMgr) CancelSessionWants(sid uint64, wants []cid.Cid) {
	msm.lk.Lock()
	defer msm.lk.Unlock()
	msm.cancels = append(msm.cancels, wants...)
}

type engineSet struct {
	PeerTagger *fakePeerTagger
	Peer       peer.ID
	Engine     *Engine
	Blockstore blockstore.Blockstore
}

func newTestEngine(ctx context.Context, idStr string) engineSet {
	return newTestEngineWithSampling(ctx, idStr, shortTerm, nil)
}

func newTestEngineWithSampling(ctx context.Context, idStr string, peerSampleInterval time.Duration, sampleCh chan struct{}) engineSet {
	fpt := &fakePeerTagger{}
	bs := blockstore.NewBlockstore(dssync.MutexWrap(ds.NewMapDatastore()))
<<<<<<< HEAD
	var sm *bssm.SessionManager
	e := newEngine(ctx, bs, fpt, "localhost", 0, NewTestScoreLedger(peerSampleInterval, sampleCh), sm)
=======
	peerBlockRegistry := pbr.NewPeerBlockRegistry("hamt")
	e := newEngine(ctx, bs, fpt, "localhost", peerBlockRegistry, 0, NewTestScoreLedger(peerSampleInterval, sampleCh))
	e.pbrEnabled = true
>>>>>>> 39aeae7a
	e.StartWorkers(ctx, process.WithTeardown(func() error { return nil }))
	return engineSet{
		Peer: peer.ID(idStr),
		//Strategy: New(true),
		PeerTagger: fpt,
		Blockstore: bs,
		Engine:     e,
	}
}

func TestConsistentAccounting(t *testing.T) {
	ctx, cancel := context.WithCancel(context.Background())
	defer cancel()
	sender := newTestEngine(ctx, "Ernie")
	receiver := newTestEngine(ctx, "Bert")

	// Send messages from Ernie to Bert
	for i := 0; i < 1000; i++ {

		m := message.New(false)
		content := []string{"this", "is", "message", "i"}
		m.AddBlock(blocks.NewBlock([]byte(strings.Join(content, " "))))

		sender.Engine.MessageSent(receiver.Peer, m)
		receiver.Engine.MessageReceived(ctx, sender.Peer, m)
		receiver.Engine.ReceiveFrom(sender.Peer, m.Blocks(), nil)
	}

	// Ensure sender records the change
	if sender.Engine.numBytesSentTo(receiver.Peer) == 0 {
		t.Fatal("Sent bytes were not recorded")
	}

	// Ensure sender and receiver have the same values
	if sender.Engine.numBytesSentTo(receiver.Peer) != receiver.Engine.numBytesReceivedFrom(sender.Peer) {
		t.Fatal("Inconsistent book-keeping. Strategies don't agree")
	}

	// Ensure sender didn't record receving anything. And that the receiver
	// didn't record sending anything
	if receiver.Engine.numBytesSentTo(sender.Peer) != 0 || sender.Engine.numBytesReceivedFrom(receiver.Peer) != 0 {
		t.Fatal("Bert didn't send bytes to Ernie")
	}
}

func TestPeerIsAddedToPeersWhenMessageReceivedOrSent(t *testing.T) {

	ctx, cancel := context.WithCancel(context.Background())
	defer cancel()
	sanfrancisco := newTestEngine(ctx, "sf")
	seattle := newTestEngine(ctx, "sea")

	m := message.New(true)

	sanfrancisco.Engine.MessageSent(seattle.Peer, m)
	seattle.Engine.MessageReceived(ctx, sanfrancisco.Peer, m)

	if seattle.Peer == sanfrancisco.Peer {
		t.Fatal("Sanity Check: Peers have same Key!")
	}

	if !peerIsPartner(seattle.Peer, sanfrancisco.Engine) {
		t.Fatal("Peer wasn't added as a Partner")
	}

	if !peerIsPartner(sanfrancisco.Peer, seattle.Engine) {
		t.Fatal("Peer wasn't added as a Partner")
	}

	seattle.Engine.PeerDisconnected(sanfrancisco.Peer)
	if peerIsPartner(sanfrancisco.Peer, seattle.Engine) {
		t.Fatal("expected peer to be removed")
	}
}

func peerIsPartner(p peer.ID, e *Engine) bool {
	for _, partner := range e.Peers() {
		if partner == p {
			return true
		}
	}
	return false
}

func TestOutboxClosedWhenEngineClosed(t *testing.T) {
	ctx := context.Background()
	t.SkipNow() // TODO implement *Engine.Close
<<<<<<< HEAD
	e := newEngine(ctx, blockstore.NewBlockstore(dssync.MutexWrap(ds.NewMapDatastore())), &fakePeerTagger{}, "localhost", 0, NewTestScoreLedger(shortTerm, nil), nil)
=======
	e := newEngine(ctx, blockstore.NewBlockstore(dssync.MutexWrap(ds.NewMapDatastore())), &fakePeerTagger{}, "localhost", pbr.NewPeerBlockRegistry("hamt"), 0, NewTestScoreLedger(shortTerm, nil))
	e.pbrEnabled = true
>>>>>>> 39aeae7a
	e.StartWorkers(ctx, process.WithTeardown(func() error { return nil }))
	var wg sync.WaitGroup
	wg.Add(1)
	go func() {
		for nextEnvelope := range e.Outbox() {
			<-nextEnvelope
		}
		wg.Done()
	}()
	// e.Close()
	wg.Wait()
	if _, ok := <-e.Outbox(); ok {
		t.Fatal("channel should be closed")
	}
}

func TestPartnerWantHaveWantBlockNonActive(t *testing.T) {
	alphabet := "abcdefghijklmnopqrstuvwxyz"
	vowels := "aeiou"

	bs := blockstore.NewBlockstore(dssync.MutexWrap(ds.NewMapDatastore()))
	for _, letter := range strings.Split(alphabet, "") {
		block := blocks.NewBlock([]byte(letter))
		if err := bs.Put(block); err != nil {
			t.Fatal(err)
		}
	}

	partner := libp2ptest.RandPeerIDFatal(t)
	// partnerWantBlocks(e, vowels, partner)

	type testCaseEntry struct {
		wantBlks     string
		wantHaves    string
		sendDontHave bool
	}

	type testCaseExp struct {
		blks      string
		haves     string
		dontHaves string
	}

	type testCase struct {
		only bool
		wls  []testCaseEntry
		exp  []testCaseExp
	}

	testCases := []testCase{
		// Just send want-blocks
		testCase{
			wls: []testCaseEntry{
				testCaseEntry{
					wantBlks:     vowels,
					sendDontHave: false,
				},
			},
			exp: []testCaseExp{
				testCaseExp{
					blks: vowels,
				},
			},
		},

		// Send want-blocks and want-haves
		testCase{
			wls: []testCaseEntry{
				testCaseEntry{
					wantBlks:     vowels,
					wantHaves:    "fgh",
					sendDontHave: false,
				},
			},
			exp: []testCaseExp{
				testCaseExp{
					blks:  vowels,
					haves: "fgh",
				},
			},
		},

		// Send want-blocks and want-haves, with some want-haves that are not
		// present, but without requesting DONT_HAVES
		testCase{
			wls: []testCaseEntry{
				testCaseEntry{
					wantBlks:     vowels,
					wantHaves:    "fgh123",
					sendDontHave: false,
				},
			},
			exp: []testCaseExp{
				testCaseExp{
					blks:  vowels,
					haves: "fgh",
				},
			},
		},

		// Send want-blocks and want-haves, with some want-haves that are not
		// present, and request DONT_HAVES
		testCase{
			wls: []testCaseEntry{
				testCaseEntry{
					wantBlks:     vowels,
					wantHaves:    "fgh123",
					sendDontHave: true,
				},
			},
			exp: []testCaseExp{
				testCaseExp{
					blks:      vowels,
					haves:     "fgh",
					dontHaves: "123",
				},
			},
		},

		// Send want-blocks and want-haves, with some want-blocks and want-haves that are not
		// present, but without requesting DONT_HAVES
		testCase{
			wls: []testCaseEntry{
				testCaseEntry{
					wantBlks:     "aeiou123",
					wantHaves:    "fgh456",
					sendDontHave: true,
				},
			},
			exp: []testCaseExp{
				testCaseExp{
					blks:      "aeiou",
					haves:     "fgh",
					dontHaves: "",
				},
			},
		},

		// Send want-blocks and want-haves, with some want-blocks and want-haves that are not
		// present, and request DONT_HAVES
		testCase{
			wls: []testCaseEntry{
				testCaseEntry{
					wantBlks:     "aeiou123",
					wantHaves:    "fgh456",
					sendDontHave: false,
				},
			},
			exp: []testCaseExp{
				testCaseExp{
					blks:      "aeiou",
					haves:     "fgh",
					dontHaves: "123456",
				},
			},
		},

		// Send repeated want-blocks
		testCase{
			wls: []testCaseEntry{
				testCaseEntry{
					wantBlks:     "ae",
					sendDontHave: false,
				},
				testCaseEntry{
					wantBlks:     "io",
					sendDontHave: true,
				},
				testCaseEntry{
					wantBlks:     "u",
					sendDontHave: true,
				},
			},
			exp: []testCaseExp{
				testCaseExp{
					blks: "aeiou",
				},
			},
		},

		// Send repeated want-blocks and want-haves
		testCase{
			wls: []testCaseEntry{
				testCaseEntry{
					wantBlks:     "ae",
					wantHaves:    "jk",
					sendDontHave: false,
				},
				testCaseEntry{
					wantBlks:     "io",
					wantHaves:    "lm",
					sendDontHave: false,
				},
				testCaseEntry{
					wantBlks:     "u",
					sendDontHave: true,
				},
			},
			exp: []testCaseExp{
				testCaseExp{
					blks:  "aeiou",
					haves: "jklm",
				},
			},
		},

		// Send repeated want-blocks and want-haves, with some want-blocks and want-haves that are not
		// present, and request DONT_HAVES
		testCase{
			wls: []testCaseEntry{
				testCaseEntry{
					wantBlks:     "ae12",
					wantHaves:    "jk5",
					sendDontHave: false,
				},
				testCaseEntry{
					wantBlks:     "io34",
					wantHaves:    "lm",
					sendDontHave: false,
				},
				testCaseEntry{
					wantBlks:     "u",
					wantHaves:    "6",
					sendDontHave: true,
				},
			},
			exp: []testCaseExp{
				testCaseExp{
					blks:      "aeiou",
					haves:     "jklm",
					dontHaves: "123456",
				},
			},
		},

		// Send want-block then want-have for same CID
		testCase{
			wls: []testCaseEntry{
				testCaseEntry{
					wantBlks:     "a",
					sendDontHave: false,
				},
				testCaseEntry{
					wantHaves:    "a",
					sendDontHave: true,
				},
			},
			// want-have should be ignored because there was already a
			// want-block for the same CID in the queue
			exp: []testCaseExp{
				testCaseExp{
					blks: "a",
				},
			},
		},

		// Send want-have then want-block for same CID
		testCase{
			wls: []testCaseEntry{
				testCaseEntry{
					wantHaves:    "b",
					sendDontHave: false,
				},
				testCaseEntry{
					wantBlks:     "b",
					sendDontHave: false,
				},
			},
			// want-block should overwrite existing want-have
			exp: []testCaseExp{
				testCaseExp{
					blks: "b",
				},
			},
		},

		// Send want-block then want-block for same CID
		testCase{
			wls: []testCaseEntry{
				testCaseEntry{
					wantBlks:     "a",
					sendDontHave: false,
				},
				testCaseEntry{
					wantBlks:     "a",
					sendDontHave: false,
				},
			},
			// second want-block should be ignored
			exp: []testCaseExp{
				testCaseExp{
					blks: "a",
				},
			},
		},

		// Send want-have then want-have for same CID
		testCase{
			wls: []testCaseEntry{
				testCaseEntry{
					wantHaves:    "a",
					sendDontHave: false,
				},
				testCaseEntry{
					wantHaves:    "a",
					sendDontHave: false,
				},
			},
			// second want-have should be ignored
			exp: []testCaseExp{
				testCaseExp{
					haves: "a",
				},
			},
		},
	}

	var onlyTestCases []testCase
	for _, testCase := range testCases {
		if testCase.only {
			onlyTestCases = append(onlyTestCases, testCase)
		}
	}
	if len(onlyTestCases) > 0 {
		testCases = onlyTestCases
	}
<<<<<<< HEAD
	var sm *bssm.SessionManager
	e := newEngine(context.Background(), bs, &fakePeerTagger{}, "localhost", 0, NewTestScoreLedger(shortTerm, nil), sm)
=======
	peerBlockRegistry := pbr.NewPeerBlockRegistry("hamt")

	e := newEngine(context.Background(), bs, &fakePeerTagger{}, "localhost", peerBlockRegistry, 0, NewTestScoreLedger(shortTerm, nil))
	e.pbrEnabled = true
>>>>>>> 39aeae7a
	e.StartWorkers(context.Background(), process.WithTeardown(func() error { return nil }))
	for i, testCase := range testCases {
		t.Logf("Test case %d:", i)
		for _, wl := range testCase.wls {
			t.Logf("  want-blocks '%s' / want-haves '%s' / sendDontHave %t",
				wl.wantBlks, wl.wantHaves, wl.sendDontHave)
			wantBlks := strings.Split(wl.wantBlks, "")
			wantHaves := strings.Split(wl.wantHaves, "")
			partnerWantBlocksHaves(e, wantBlks, wantHaves, wl.sendDontHave, partner)
		}

		for _, exp := range testCase.exp {
			expBlks := strings.Split(exp.blks, "")
			expHaves := strings.Split(exp.haves, "")
			expDontHaves := strings.Split(exp.dontHaves, "")

			next := <-e.Outbox()
			env := <-next
			err := checkOutput(t, e, env, expBlks, expHaves, expDontHaves)
			if err != nil {
				t.Fatal(err)
			}
			env.Sent()
		}
	}
}

func TestPartnerWantHaveWantBlockActive(t *testing.T) {
	alphabet := "abcdefghijklmnopqrstuvwxyz"

	bs := blockstore.NewBlockstore(dssync.MutexWrap(ds.NewMapDatastore()))
	for _, letter := range strings.Split(alphabet, "") {
		block := blocks.NewBlock([]byte(letter))
		if err := bs.Put(block); err != nil {
			t.Fatal(err)
		}
	}

	partner := libp2ptest.RandPeerIDFatal(t)

	type testCaseEntry struct {
		wantBlks     string
		wantHaves    string
		sendDontHave bool
	}

	type testCaseExp struct {
		blks      string
		haves     string
		dontHaves string
	}

	type testCase struct {
		only bool
		wls  []testCaseEntry
		exp  []testCaseExp
	}

	testCases := []testCase{
		// Send want-block then want-have for same CID
		testCase{
			wls: []testCaseEntry{
				testCaseEntry{
					wantBlks:     "a",
					sendDontHave: false,
				},
				testCaseEntry{
					wantHaves:    "a",
					sendDontHave: false,
				},
			},
			// want-have should be ignored because there was already a
			// want-block for the same CID in the queue
			exp: []testCaseExp{
				testCaseExp{
					blks: "a",
				},
			},
		},

		// Send want-have then want-block for same CID
		testCase{
			wls: []testCaseEntry{
				testCaseEntry{
					wantHaves:    "b",
					sendDontHave: false,
				},
				testCaseEntry{
					wantBlks:     "b",
					sendDontHave: false,
				},
			},
			// want-have is active when want-block is added, so want-have
			// should get sent, then want-block
			exp: []testCaseExp{
				testCaseExp{
					haves: "b",
				},
				testCaseExp{
					blks: "b",
				},
			},
		},

		// Send want-block then want-block for same CID
		testCase{
			wls: []testCaseEntry{
				testCaseEntry{
					wantBlks:     "a",
					sendDontHave: false,
				},
				testCaseEntry{
					wantBlks:     "a",
					sendDontHave: false,
				},
			},
			// second want-block should be ignored
			exp: []testCaseExp{
				testCaseExp{
					blks: "a",
				},
			},
		},

		// Send want-have then want-have for same CID
		testCase{
			wls: []testCaseEntry{
				testCaseEntry{
					wantHaves:    "a",
					sendDontHave: false,
				},
				testCaseEntry{
					wantHaves:    "a",
					sendDontHave: false,
				},
			},
			// second want-have should be ignored
			exp: []testCaseExp{
				testCaseExp{
					haves: "a",
				},
			},
		},
	}

	var onlyTestCases []testCase
	for _, testCase := range testCases {
		if testCase.only {
			onlyTestCases = append(onlyTestCases, testCase)
		}
	}
	if len(onlyTestCases) > 0 {
		testCases = onlyTestCases
	}
	peerBlockRegistry := pbr.NewPeerBlockRegistry("hamt")

<<<<<<< HEAD
	var sm *bssm.SessionManager
	e := newEngine(context.Background(), bs, &fakePeerTagger{}, "localhost", 0, NewTestScoreLedger(shortTerm, nil), sm)
=======
	e := newEngine(context.Background(), bs, &fakePeerTagger{}, "localhost", peerBlockRegistry, 0, NewTestScoreLedger(shortTerm, nil))
	e.pbrEnabled = true
>>>>>>> 39aeae7a
	e.StartWorkers(context.Background(), process.WithTeardown(func() error { return nil }))

	var next envChan
	for i, testCase := range testCases {
		envs := make([]*Envelope, 0)

		t.Logf("Test case %d:", i)
		for _, wl := range testCase.wls {
			t.Logf("  want-blocks '%s' / want-haves '%s' / sendDontHave %t",
				wl.wantBlks, wl.wantHaves, wl.sendDontHave)
			wantBlks := strings.Split(wl.wantBlks, "")
			wantHaves := strings.Split(wl.wantHaves, "")
			partnerWantBlocksHaves(e, wantBlks, wantHaves, wl.sendDontHave, partner)

			var env *Envelope
			next, env = getNextEnvelope(e, next, 5*time.Millisecond)
			if env != nil {
				envs = append(envs, env)
			}
		}

		if len(envs) != len(testCase.exp) {
			t.Fatalf("Expected %d envelopes but received %d", len(testCase.exp), len(envs))
		}

		for i, exp := range testCase.exp {
			expBlks := strings.Split(exp.blks, "")
			expHaves := strings.Split(exp.haves, "")
			expDontHaves := strings.Split(exp.dontHaves, "")

			err := checkOutput(t, e, envs[i], expBlks, expHaves, expDontHaves)
			if err != nil {
				t.Fatal(err)
			}
			envs[i].Sent()
		}
	}
}

func checkOutput(t *testing.T, e *Engine, envelope *Envelope, expBlks []string, expHaves []string, expDontHaves []string) error {
	blks := envelope.Message.Blocks()
	presences := envelope.Message.BlockPresences()

	// Verify payload message length
	if len(blks) != len(expBlks) {
		blkDiff := formatBlocksDiff(blks, expBlks)
		msg := fmt.Sprintf("Received %d blocks. Expected %d blocks:\n%s", len(blks), len(expBlks), blkDiff)
		return errors.New(msg)
	}

	// Verify block presences message length
	expPresencesCount := len(expHaves) + len(expDontHaves)
	if len(presences) != expPresencesCount {
		presenceDiff := formatPresencesDiff(presences, expHaves, expDontHaves)
		return fmt.Errorf("Received %d BlockPresences. Expected %d BlockPresences:\n%s",
			len(presences), expPresencesCount, presenceDiff)
	}

	// Verify payload message contents
	for _, k := range expBlks {
		found := false
		expected := blocks.NewBlock([]byte(k))
		for _, block := range blks {
			if block.Cid().Equals(expected.Cid()) {
				found = true
				break
			}
		}
		if !found {
			return errors.New(formatBlocksDiff(blks, expBlks))
		}
	}

	// Verify HAVEs
	if err := checkPresence(presences, expHaves, pb.Message_Have); err != nil {
		return errors.New(formatPresencesDiff(presences, expHaves, expDontHaves))
	}

	// Verify DONT_HAVEs
	if err := checkPresence(presences, expDontHaves, pb.Message_DontHave); err != nil {
		return errors.New(formatPresencesDiff(presences, expHaves, expDontHaves))
	}

	return nil
}

func checkPresence(presences []message.BlockPresence, expPresence []string, presenceType pb.Message_BlockPresenceType) error {
	for _, k := range expPresence {
		found := false
		expected := blocks.NewBlock([]byte(k))
		for _, p := range presences {
			if p.Cid.Equals(expected.Cid()) {
				found = true
				if p.Type != presenceType {
					return errors.New("type mismatch")
				}
				break
			}
		}
		if !found {
			return errors.New("not found")
		}
	}
	return nil
}

func formatBlocksDiff(blks []blocks.Block, expBlks []string) string {
	var out bytes.Buffer
	out.WriteString(fmt.Sprintf("Blocks (%d):\n", len(blks)))
	for _, b := range blks {
		out.WriteString(fmt.Sprintf("  %s: %s\n", b.Cid(), b.RawData()))
	}
	out.WriteString(fmt.Sprintf("Expected (%d):\n", len(expBlks)))
	for _, k := range expBlks {
		expected := blocks.NewBlock([]byte(k))
		out.WriteString(fmt.Sprintf("  %s: %s\n", expected.Cid(), k))
	}
	return out.String()
}

func formatPresencesDiff(presences []message.BlockPresence, expHaves []string, expDontHaves []string) string {
	var out bytes.Buffer
	out.WriteString(fmt.Sprintf("BlockPresences (%d):\n", len(presences)))
	for _, p := range presences {
		t := "HAVE"
		if p.Type == pb.Message_DontHave {
			t = "DONT_HAVE"
		}
		out.WriteString(fmt.Sprintf("  %s - %s\n", p.Cid, t))
	}
	out.WriteString(fmt.Sprintf("Expected (%d):\n", len(expHaves)+len(expDontHaves)))
	for _, k := range expHaves {
		expected := blocks.NewBlock([]byte(k))
		out.WriteString(fmt.Sprintf("  %s: %s - HAVE\n", expected.Cid(), k))
	}
	for _, k := range expDontHaves {
		expected := blocks.NewBlock([]byte(k))
		out.WriteString(fmt.Sprintf("  %s: %s - DONT_HAVE\n", expected.Cid(), k))
	}
	return out.String()
}

func TestPartnerWantsThenCancels(t *testing.T) {
	numRounds := 10
	if testing.Short() {
		numRounds = 1
	}
	alphabet := strings.Split("abcdefghijklmnopqrstuvwxyz", "")
	vowels := strings.Split("aeiou", "")

	type testCase [][]string
	testcases := []testCase{
		{
			alphabet, vowels,
		},
		{
			alphabet, stringsComplement(alphabet, vowels),
			alphabet[1:25], stringsComplement(alphabet[1:25], vowels), alphabet[2:25], stringsComplement(alphabet[2:25], vowels),
			alphabet[3:25], stringsComplement(alphabet[3:25], vowels), alphabet[4:25], stringsComplement(alphabet[4:25], vowels),
			alphabet[5:25], stringsComplement(alphabet[5:25], vowels), alphabet[6:25], stringsComplement(alphabet[6:25], vowels),
			alphabet[7:25], stringsComplement(alphabet[7:25], vowels), alphabet[8:25], stringsComplement(alphabet[8:25], vowels),
			alphabet[9:25], stringsComplement(alphabet[9:25], vowels), alphabet[10:25], stringsComplement(alphabet[10:25], vowels),
			alphabet[11:25], stringsComplement(alphabet[11:25], vowels), alphabet[12:25], stringsComplement(alphabet[12:25], vowels),
			alphabet[13:25], stringsComplement(alphabet[13:25], vowels), alphabet[14:25], stringsComplement(alphabet[14:25], vowels),
			alphabet[15:25], stringsComplement(alphabet[15:25], vowels), alphabet[16:25], stringsComplement(alphabet[16:25], vowels),
			alphabet[17:25], stringsComplement(alphabet[17:25], vowels), alphabet[18:25], stringsComplement(alphabet[18:25], vowels),
			alphabet[19:25], stringsComplement(alphabet[19:25], vowels), alphabet[20:25], stringsComplement(alphabet[20:25], vowels),
			alphabet[21:25], stringsComplement(alphabet[21:25], vowels), alphabet[22:25], stringsComplement(alphabet[22:25], vowels),
			alphabet[23:25], stringsComplement(alphabet[23:25], vowels), alphabet[24:25], stringsComplement(alphabet[24:25], vowels),
			alphabet[25:25], stringsComplement(alphabet[25:25], vowels),
		},
	}

	bs := blockstore.NewBlockstore(dssync.MutexWrap(ds.NewMapDatastore()))
	peerBlockRegistry := pbr.NewPeerBlockRegistry("hamt")

	for _, letter := range alphabet {
		block := blocks.NewBlock([]byte(letter))
		if err := bs.Put(block); err != nil {
			t.Fatal(err)
		}
	}

	ctx := context.Background()
	for i := 0; i < numRounds; i++ {
		expected := make([][]string, 0, len(testcases))
<<<<<<< HEAD
		var sm *bssm.SessionManager
		e := newEngine(ctx, bs, &fakePeerTagger{}, "localhost", 0, NewTestScoreLedger(shortTerm, nil), sm)
=======

		e := newEngine(ctx, bs, &fakePeerTagger{}, "localhost", peerBlockRegistry, 0, NewTestScoreLedger(shortTerm, nil))
		e.pbrEnabled = true
>>>>>>> 39aeae7a
		e.StartWorkers(ctx, process.WithTeardown(func() error { return nil }))
		for _, testcase := range testcases {
			set := testcase[0]
			cancels := testcase[1]
			keeps := stringsComplement(set, cancels)
			expected = append(expected, keeps)

			partner := libp2ptest.RandPeerIDFatal(t)

			partnerWantBlocks(e, set, partner)
			partnerCancels(e, cancels, partner)
		}
		if err := checkHandledInOrder(t, e, expected); err != nil {
			t.Logf("run #%d of %d", i, numRounds)
			t.Fatal(err)
		}
	}
}

func TestSendReceivedBlocksToPeersThatWantThem(t *testing.T) {
	bs := blockstore.NewBlockstore(dssync.MutexWrap(ds.NewMapDatastore()))
	partner := libp2ptest.RandPeerIDFatal(t)
	otherPeer := libp2ptest.RandPeerIDFatal(t)
	peerBlockRegistry := pbr.NewPeerBlockRegistry("hamt")

<<<<<<< HEAD
	var sm *bssm.SessionManager
	e := newEngine(context.Background(), bs, &fakePeerTagger{}, "localhost", 0, NewTestScoreLedger(shortTerm, nil), sm)
=======
	e := newEngine(context.Background(), bs, &fakePeerTagger{}, "localhost", peerBlockRegistry, 0, NewTestScoreLedger(shortTerm, nil))
	e.pbrEnabled = true
>>>>>>> 39aeae7a
	e.StartWorkers(context.Background(), process.WithTeardown(func() error { return nil }))

	blks := testutil.GenerateBlocksOfSize(4, 8*1024)
	msg := message.New(false)
	msg.AddEntry(blks[0].Cid(), 4, pb.Message_Wantlist_Have, false, 0)
	msg.AddEntry(blks[1].Cid(), 3, pb.Message_Wantlist_Have, false, 0)
	msg.AddEntry(blks[2].Cid(), 2, pb.Message_Wantlist_Block, false, 0)
	msg.AddEntry(blks[3].Cid(), 1, pb.Message_Wantlist_Block, false, 0)
	e.MessageReceived(context.Background(), partner, msg)

	// Nothing in blockstore, so shouldn't get any envelope
	var next envChan
	next, env := getNextEnvelope(e, next, 5*time.Millisecond)
	if env != nil {
		t.Fatal("expected no envelope yet")
	}

	if err := bs.PutMany([]blocks.Block{blks[0], blks[2]}); err != nil {
		t.Fatal(err)
	}
	e.ReceiveFrom(otherPeer, []blocks.Block{blks[0], blks[2]}, []cid.Cid{})
	_, env = getNextEnvelope(e, next, 5*time.Millisecond)
	if env == nil {
		t.Fatal("expected envelope")
	}
	if env.Peer != partner {
		t.Fatal("expected message to peer")
	}
	sentBlk := env.Message.Blocks()
	if len(sentBlk) != 1 || !sentBlk[0].Cid().Equals(blks[2].Cid()) {
		t.Fatal("expected 1 block")
	}
	sentHave := env.Message.BlockPresences()
	if len(sentHave) != 1 || !sentHave[0].Cid.Equals(blks[0].Cid()) || sentHave[0].Type != pb.Message_Have {
		t.Fatal("expected 1 HAVE")
	}
}

func TestSendDontHave(t *testing.T) {
	bs := blockstore.NewBlockstore(dssync.MutexWrap(ds.NewMapDatastore()))
	partner := libp2ptest.RandPeerIDFatal(t)
	otherPeer := libp2ptest.RandPeerIDFatal(t)
	peerBlockRegistry := pbr.NewPeerBlockRegistry("hamt")

<<<<<<< HEAD
	var sm *bssm.SessionManager
	e := newEngine(context.Background(), bs, &fakePeerTagger{}, "localhost", 0, NewTestScoreLedger(shortTerm, nil), sm)
=======
	e := newEngine(context.Background(), bs, &fakePeerTagger{}, "localhost", peerBlockRegistry, 0, NewTestScoreLedger(shortTerm, nil))
	e.pbrEnabled = true
>>>>>>> 39aeae7a
	e.StartWorkers(context.Background(), process.WithTeardown(func() error { return nil }))

	blks := testutil.GenerateBlocksOfSize(4, 8*1024)
	msg := message.New(false)
	// Usi ng TTL 0 the behavior of engine should be the same as before.
	msg.AddEntry(blks[0].Cid(), 4, pb.Message_Wantlist_Have, false, 0)
	msg.AddEntry(blks[1].Cid(), 3, pb.Message_Wantlist_Have, true, 0)
	msg.AddEntry(blks[2].Cid(), 2, pb.Message_Wantlist_Block, false, 0)
	msg.AddEntry(blks[3].Cid(), 1, pb.Message_Wantlist_Block, true, 0)
	e.MessageReceived(context.Background(), partner, msg)

	var next envChan
	next, env := getNextEnvelope(e, next, 10*time.Millisecond)
	if env == nil {
		t.Fatal("expected envelope")
	}
	if env.Peer != partner {
		t.Fatal("expected message to peer")
	}
	if len(env.Message.Blocks()) > 0 {
		t.Fatal("expected no blocks")
	}
	sentDontHaves := env.Message.BlockPresences()
	if len(sentDontHaves) != 2 {
		t.Fatal("expected 2 DONT_HAVEs")
	}
	if !sentDontHaves[0].Cid.Equals(blks[1].Cid()) &&
		!sentDontHaves[1].Cid.Equals(blks[1].Cid()) {
		t.Fatal("expected DONT_HAVE for want-have")
	}
	if !sentDontHaves[0].Cid.Equals(blks[3].Cid()) &&
		!sentDontHaves[1].Cid.Equals(blks[3].Cid()) {
		t.Fatal("expected DONT_HAVE for want-block")
	}

	// Receive all the blocks
	if err := bs.PutMany(blks); err != nil {
		t.Fatal(err)
	}
	e.ReceiveFrom(otherPeer, blks, []cid.Cid{})

	// Envelope should contain 2 HAVEs / 2 blocks
	_, env = getNextEnvelope(e, next, 10*time.Millisecond)
	if env == nil {
		t.Fatal("expected envelope")
	}
	if env.Peer != partner {
		t.Fatal("expected message to peer")
	}
	if len(env.Message.Blocks()) != 2 {
		t.Fatal("expected 2 blocks")
	}
	sentHave := env.Message.BlockPresences()
	if len(sentHave) != 2 || sentHave[0].Type != pb.Message_Have || sentHave[1].Type != pb.Message_Have {
		t.Fatal("expected 2 HAVEs")
	}
}

func TestWantlistForPeer(t *testing.T) {
	bs := blockstore.NewBlockstore(dssync.MutexWrap(ds.NewMapDatastore()))
	partner := libp2ptest.RandPeerIDFatal(t)
	otherPeer := libp2ptest.RandPeerIDFatal(t)
	peerBlockRegistry := pbr.NewPeerBlockRegistry("hamt")

<<<<<<< HEAD
	var sm *bssm.SessionManager
	e := newEngine(context.Background(), bs, &fakePeerTagger{}, "localhost", 0, NewTestScoreLedger(shortTerm, nil), sm)
=======
	e := newEngine(context.Background(), bs, &fakePeerTagger{}, "localhost", peerBlockRegistry, 0, NewTestScoreLedger(shortTerm, nil))
	e.pbrEnabled = true
>>>>>>> 39aeae7a
	e.StartWorkers(context.Background(), process.WithTeardown(func() error { return nil }))

	blks := testutil.GenerateBlocksOfSize(4, 8*1024)
	msg := message.New(false)
	msg.AddEntry(blks[0].Cid(), 2, pb.Message_Wantlist_Have, false, defaultTTL)
	msg.AddEntry(blks[1].Cid(), 3, pb.Message_Wantlist_Have, false, defaultTTL)
	e.MessageReceived(context.Background(), partner, msg)

	msg2 := message.New(false)
	msg2.AddEntry(blks[2].Cid(), 1, pb.Message_Wantlist_Block, false, defaultTTL)
	msg2.AddEntry(blks[3].Cid(), 4, pb.Message_Wantlist_Block, false, defaultTTL)
	e.MessageReceived(context.Background(), partner, msg2)

	entries := e.WantlistForPeer(otherPeer)
	if len(entries) != 0 {
		t.Fatal("expected wantlist to contain no wants for other peer")
	}

	entries = e.WantlistForPeer(partner)
	if len(entries) != 4 {
		t.Fatal("expected wantlist to contain all wants from parter")
	}
	if entries[0].Priority != 4 || entries[1].Priority != 3 || entries[2].Priority != 2 || entries[3].Priority != 1 {
		t.Fatal("expected wantlist to be sorted")
	}

	// Check if PBR is being populated
	candidates0 := e.peerBlockRegistry.GetCandidates(blks[0].Cid())
	candidates1 := e.peerBlockRegistry.GetCandidates(blks[2].Cid())
	if len(candidates0) == 0 || len(candidates1) == 0 {
		t.Fatal("PeerBlockRegistry should have peers")
	}

}

func TestTaggingPeers(t *testing.T) {
	ctx, cancel := context.WithTimeout(context.Background(), 1*time.Second)
	defer cancel()
	sanfrancisco := newTestEngine(ctx, "sf")
	seattle := newTestEngine(ctx, "sea")

	keys := []string{"a", "b", "c", "d", "e"}
	for _, letter := range keys {
		block := blocks.NewBlock([]byte(letter))
		if err := sanfrancisco.Blockstore.Put(block); err != nil {
			t.Fatal(err)
		}
	}
	partnerWantBlocks(sanfrancisco.Engine, keys, seattle.Peer)
	next := <-sanfrancisco.Engine.Outbox()
	envelope := <-next

	if sanfrancisco.PeerTagger.count(sanfrancisco.Engine.tagQueued) != 1 {
		t.Fatal("Incorrect number of peers tagged")
	}
	envelope.Sent()
	<-sanfrancisco.Engine.Outbox()
	sanfrancisco.PeerTagger.wait(sanfrancisco.Engine.tagQueued)
	if sanfrancisco.PeerTagger.count(sanfrancisco.Engine.tagQueued) != 0 {
		t.Fatal("Peers should be untagged but weren't")
	}
}

func TestTaggingUseful(t *testing.T) {
	peerSampleInterval := 1 * time.Millisecond

	ctx, cancel := context.WithTimeout(context.Background(), 5*time.Second)
	defer cancel()

	sampleCh := make(chan struct{})
	me := newTestEngineWithSampling(ctx, "engine", peerSampleInterval, sampleCh)
	friend := peer.ID("friend")

	block := blocks.NewBlock([]byte("foobar"))
	msg := message.New(false)
	msg.AddBlock(block)

	for i := 0; i < 3; i++ {
		if me.PeerTagger.count(me.Engine.tagUseful) != 0 {
			t.Fatal("Peers should be untagged but weren't")
		}

		me.Engine.MessageSent(friend, msg)

		for j := 0; j < 3; j++ {
			<-sampleCh
		}

		if me.PeerTagger.count(me.Engine.tagUseful) != 1 {
			t.Fatal("Peers should be tagged but weren't")
		}

		for j := 0; j < longTermRatio; j++ {
			<-sampleCh
		}
	}

	if me.PeerTagger.count(me.Engine.tagUseful) == 0 {
		t.Fatal("peers should still be tagged due to long-term usefulness")
	}

	for j := 0; j < longTermRatio; j++ {
		<-sampleCh
	}

	if me.PeerTagger.count(me.Engine.tagUseful) == 0 {
		t.Fatal("peers should still be tagged due to long-term usefulness")
	}

	for j := 0; j < longTermRatio; j++ {
		<-sampleCh
	}

	if me.PeerTagger.count(me.Engine.tagUseful) != 0 {
		t.Fatal("peers should finally be untagged")
	}
}

func partnerWantBlocks(e *Engine, keys []string, partner peer.ID) {
	add := message.New(false)
	for i, letter := range keys {
		block := blocks.NewBlock([]byte(letter))
		add.AddEntry(block.Cid(), int32(len(keys)-i), pb.Message_Wantlist_Block, true, defaultTTL)
	}
	e.MessageReceived(context.Background(), partner, add)
}

func partnerWantBlocksHaves(e *Engine, keys []string, wantHaves []string, sendDontHave bool, partner peer.ID) {
	add := message.New(false)
	priority := int32(len(wantHaves) + len(keys))
	for _, letter := range wantHaves {
		block := blocks.NewBlock([]byte(letter))
		add.AddEntry(block.Cid(), priority, pb.Message_Wantlist_Have, sendDontHave, defaultTTL)
		priority--
	}
	for _, letter := range keys {
		block := blocks.NewBlock([]byte(letter))
		add.AddEntry(block.Cid(), priority, pb.Message_Wantlist_Block, sendDontHave, defaultTTL)
		priority--
	}
	e.MessageReceived(context.Background(), partner, add)
}

func partnerCancels(e *Engine, keys []string, partner peer.ID) {
	cancels := message.New(false)
	for _, k := range keys {
		block := blocks.NewBlock([]byte(k))
		cancels.Cancel(block.Cid())
	}
	e.MessageReceived(context.Background(), partner, cancels)
}

type envChan <-chan *Envelope

func getNextEnvelope(e *Engine, next envChan, t time.Duration) (envChan, *Envelope) {
	ctx, cancel := context.WithTimeout(context.Background(), t)
	defer cancel()

	if next == nil {
		next = <-e.Outbox() // returns immediately
	}

	select {
	case env, ok := <-next: // blocks till next envelope ready
		if !ok {
			log.Warnf("got closed channel")
			return nil, nil
		}
		return nil, env
	case <-ctx.Done():
		// log.Warnf("got timeout")
	}
	return next, nil
}

func checkHandledInOrder(t *testing.T, e *Engine, expected [][]string) error {
	for _, keys := range expected {
		next := <-e.Outbox()
		envelope := <-next
		received := envelope.Message.Blocks()
		// Verify payload message length
		if len(received) != len(keys) {
			return errors.New(fmt.Sprintln("# blocks received", len(received), "# blocks expected", len(keys)))
		}
		// Verify payload message contents
		for _, k := range keys {
			found := false
			expected := blocks.NewBlock([]byte(k))
			for _, block := range received {
				if block.Cid().Equals(expected.Cid()) {
					found = true
					break
				}
			}
			if !found {
				return errors.New(fmt.Sprintln("received", received, "expected", string(expected.RawData())))
			}
		}
	}
	return nil
}

func stringsComplement(set, subset []string) []string {
	m := make(map[string]struct{})
	for _, letter := range subset {
		m[letter] = struct{}{}
	}
	var complement []string
	for _, letter := range set {
		if _, exists := m[letter]; !exists {
			complement = append(complement, letter)
		}
	}
	return complement
}<|MERGE_RESOLUTION|>--- conflicted
+++ resolved
@@ -140,14 +140,10 @@
 func newTestEngineWithSampling(ctx context.Context, idStr string, peerSampleInterval time.Duration, sampleCh chan struct{}) engineSet {
 	fpt := &fakePeerTagger{}
 	bs := blockstore.NewBlockstore(dssync.MutexWrap(ds.NewMapDatastore()))
-<<<<<<< HEAD
 	var sm *bssm.SessionManager
-	e := newEngine(ctx, bs, fpt, "localhost", 0, NewTestScoreLedger(peerSampleInterval, sampleCh), sm)
-=======
 	peerBlockRegistry := pbr.NewPeerBlockRegistry("hamt")
-	e := newEngine(ctx, bs, fpt, "localhost", peerBlockRegistry, 0, NewTestScoreLedger(peerSampleInterval, sampleCh))
+	e := newEngine(ctx, bs, fpt, "localhost", 0, NewTestScoreLedger(peerSampleInterval, sampleCh), sm, peerBlockRegistry)
 	e.pbrEnabled = true
->>>>>>> 39aeae7a
 	e.StartWorkers(ctx, process.WithTeardown(func() error { return nil }))
 	return engineSet{
 		Peer: peer.ID(idStr),
@@ -235,12 +231,8 @@
 func TestOutboxClosedWhenEngineClosed(t *testing.T) {
 	ctx := context.Background()
 	t.SkipNow() // TODO implement *Engine.Close
-<<<<<<< HEAD
-	e := newEngine(ctx, blockstore.NewBlockstore(dssync.MutexWrap(ds.NewMapDatastore())), &fakePeerTagger{}, "localhost", 0, NewTestScoreLedger(shortTerm, nil), nil)
-=======
-	e := newEngine(ctx, blockstore.NewBlockstore(dssync.MutexWrap(ds.NewMapDatastore())), &fakePeerTagger{}, "localhost", pbr.NewPeerBlockRegistry("hamt"), 0, NewTestScoreLedger(shortTerm, nil))
+	e := newEngine(ctx, blockstore.NewBlockstore(dssync.MutexWrap(ds.NewMapDatastore())), &fakePeerTagger{}, "localhost", 0, NewTestScoreLedger(shortTerm, nil), nil, pbr.NewPeerBlockRegistry("hamt"))
 	e.pbrEnabled = true
->>>>>>> 39aeae7a
 	e.StartWorkers(ctx, process.WithTeardown(func() error { return nil }))
 	var wg sync.WaitGroup
 	wg.Add(1)
@@ -567,15 +559,10 @@
 	if len(onlyTestCases) > 0 {
 		testCases = onlyTestCases
 	}
-<<<<<<< HEAD
 	var sm *bssm.SessionManager
-	e := newEngine(context.Background(), bs, &fakePeerTagger{}, "localhost", 0, NewTestScoreLedger(shortTerm, nil), sm)
-=======
-	peerBlockRegistry := pbr.NewPeerBlockRegistry("hamt")
-
-	e := newEngine(context.Background(), bs, &fakePeerTagger{}, "localhost", peerBlockRegistry, 0, NewTestScoreLedger(shortTerm, nil))
+	e := newEngine(context.Background(), bs, &fakePeerTagger{}, "localhost", 0, NewTestScoreLedger(shortTerm, nil), sm, pbr.NewPeerBlockRegistry("hamt"))
 	e.pbrEnabled = true
->>>>>>> 39aeae7a
+
 	e.StartWorkers(context.Background(), process.WithTeardown(func() error { return nil }))
 	for i, testCase := range testCases {
 		t.Logf("Test case %d:", i)
@@ -732,13 +719,9 @@
 	}
 	peerBlockRegistry := pbr.NewPeerBlockRegistry("hamt")
 
-<<<<<<< HEAD
 	var sm *bssm.SessionManager
-	e := newEngine(context.Background(), bs, &fakePeerTagger{}, "localhost", 0, NewTestScoreLedger(shortTerm, nil), sm)
-=======
-	e := newEngine(context.Background(), bs, &fakePeerTagger{}, "localhost", peerBlockRegistry, 0, NewTestScoreLedger(shortTerm, nil))
+	e := newEngine(context.Background(), bs, &fakePeerTagger{}, "localhost", 0, NewTestScoreLedger(shortTerm, nil), sm, peerBlockRegistry)
 	e.pbrEnabled = true
->>>>>>> 39aeae7a
 	e.StartWorkers(context.Background(), process.WithTeardown(func() error { return nil }))
 
 	var next envChan
@@ -925,14 +908,9 @@
 	ctx := context.Background()
 	for i := 0; i < numRounds; i++ {
 		expected := make([][]string, 0, len(testcases))
-<<<<<<< HEAD
 		var sm *bssm.SessionManager
-		e := newEngine(ctx, bs, &fakePeerTagger{}, "localhost", 0, NewTestScoreLedger(shortTerm, nil), sm)
-=======
-
-		e := newEngine(ctx, bs, &fakePeerTagger{}, "localhost", peerBlockRegistry, 0, NewTestScoreLedger(shortTerm, nil))
+		e := newEngine(ctx, bs, &fakePeerTagger{}, "localhost", 0, NewTestScoreLedger(shortTerm, nil), sm, peerBlockRegistry)
 		e.pbrEnabled = true
->>>>>>> 39aeae7a
 		e.StartWorkers(ctx, process.WithTeardown(func() error { return nil }))
 		for _, testcase := range testcases {
 			set := testcase[0]
@@ -958,13 +936,9 @@
 	otherPeer := libp2ptest.RandPeerIDFatal(t)
 	peerBlockRegistry := pbr.NewPeerBlockRegistry("hamt")
 
-<<<<<<< HEAD
 	var sm *bssm.SessionManager
-	e := newEngine(context.Background(), bs, &fakePeerTagger{}, "localhost", 0, NewTestScoreLedger(shortTerm, nil), sm)
-=======
-	e := newEngine(context.Background(), bs, &fakePeerTagger{}, "localhost", peerBlockRegistry, 0, NewTestScoreLedger(shortTerm, nil))
+	e := newEngine(context.Background(), bs, &fakePeerTagger{}, "localhost", 0, NewTestScoreLedger(shortTerm, nil), sm, peerBlockRegistry)
 	e.pbrEnabled = true
->>>>>>> 39aeae7a
 	e.StartWorkers(context.Background(), process.WithTeardown(func() error { return nil }))
 
 	blks := testutil.GenerateBlocksOfSize(4, 8*1024)
@@ -1009,13 +983,9 @@
 	otherPeer := libp2ptest.RandPeerIDFatal(t)
 	peerBlockRegistry := pbr.NewPeerBlockRegistry("hamt")
 
-<<<<<<< HEAD
 	var sm *bssm.SessionManager
-	e := newEngine(context.Background(), bs, &fakePeerTagger{}, "localhost", 0, NewTestScoreLedger(shortTerm, nil), sm)
-=======
-	e := newEngine(context.Background(), bs, &fakePeerTagger{}, "localhost", peerBlockRegistry, 0, NewTestScoreLedger(shortTerm, nil))
+	e := newEngine(context.Background(), bs, &fakePeerTagger{}, "localhost", 0, NewTestScoreLedger(shortTerm, nil), sm, peerBlockRegistry)
 	e.pbrEnabled = true
->>>>>>> 39aeae7a
 	e.StartWorkers(context.Background(), process.WithTeardown(func() error { return nil }))
 
 	blks := testutil.GenerateBlocksOfSize(4, 8*1024)
@@ -1080,13 +1050,9 @@
 	otherPeer := libp2ptest.RandPeerIDFatal(t)
 	peerBlockRegistry := pbr.NewPeerBlockRegistry("hamt")
 
-<<<<<<< HEAD
 	var sm *bssm.SessionManager
-	e := newEngine(context.Background(), bs, &fakePeerTagger{}, "localhost", 0, NewTestScoreLedger(shortTerm, nil), sm)
-=======
-	e := newEngine(context.Background(), bs, &fakePeerTagger{}, "localhost", peerBlockRegistry, 0, NewTestScoreLedger(shortTerm, nil))
+	e := newEngine(context.Background(), bs, &fakePeerTagger{}, "localhost", 0, NewTestScoreLedger(shortTerm, nil), sm, peerBlockRegistry)
 	e.pbrEnabled = true
->>>>>>> 39aeae7a
 	e.StartWorkers(context.Background(), process.WithTeardown(func() error { return nil }))
 
 	blks := testutil.GenerateBlocksOfSize(4, 8*1024)
