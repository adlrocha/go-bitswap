--- conflicted
+++ resolved
@@ -187,33 +187,20 @@
 
 	self peer.ID
 
-<<<<<<< HEAD
 	// RelaySession to manage relay requests.
 	relaySession *rs.RelaySession
-}
-
-// NewEngine creates a new block sending engine for the given block store
-func NewEngine(ctx context.Context, bs bstore.Blockstore, peerTagger PeerTagger, self peer.ID, sm *bssm.SessionManager) *Engine {
-	return newEngine(ctx, bs, peerTagger, self, maxBlockSizeReplaceHasWithBlock, nil, sm)
-=======
 	// data structure used to track inspected want messages.
 	peerBlockRegistry pbr.PeerBlockRegistry
 }
 
 // NewEngine creates a new block sending engine for the given block store
-func NewEngine(ctx context.Context, bs bstore.Blockstore, peerTagger PeerTagger, self peer.ID, peerBlockRegistry pbr.PeerBlockRegistry) *Engine {
-	return newEngine(ctx, bs, peerTagger, self, peerBlockRegistry, maxBlockSizeReplaceHasWithBlock, nil)
->>>>>>> 39aeae7a
+func NewEngine(ctx context.Context, bs bstore.Blockstore, peerTagger PeerTagger, self peer.ID, sm *bssm.SessionManager, peerBlockRegistry pbr.PeerBlockRegistry) *Engine {
+	return newEngine(ctx, bs, peerTagger, self, maxBlockSizeReplaceHasWithBlock, nil, sm, peerBlockRegistry)
 }
 
 // This constructor is used by the tests
 func newEngine(ctx context.Context, bs bstore.Blockstore, peerTagger PeerTagger, self peer.ID,
-<<<<<<< HEAD
-	maxReplaceSize int, scoreLedger ScoreLedger, sm *bssm.SessionManager) *Engine {
-=======
-	peerBlockRegistry pbr.PeerBlockRegistry,
-	maxReplaceSize int, scoreLedger ScoreLedger) *Engine {
->>>>>>> 39aeae7a
+	maxReplaceSize int, scoreLedger ScoreLedger, sm *bssm.SessionManager, peerBlockRegistry pbr.PeerBlockRegistry) *Engine {
 
 	e := &Engine{
 		ledgerMap:                       make(map[peer.ID]*ledger),
@@ -227,13 +214,10 @@
 		taskWorkerCount:                 taskWorkerCount,
 		sendDontHaves:                   true,
 		self:                            self,
-<<<<<<< HEAD
 		sm:                              sm,
 		relaySession:                    rs.NewRelaySession(defaultRelayDegree),
-=======
 		peerBlockRegistry:               peerBlockRegistry,
 		pbrEnabled:                      true,
->>>>>>> 39aeae7a
 	}
 	e.tagQueued = fmt.Sprintf(tagFormat, "queued", uuid.New().String())
 	e.tagUseful = fmt.Sprintf(tagFormat, "useful", uuid.New().String())
